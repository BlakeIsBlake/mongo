/*-
 * Copyright (c) 2008-2012 WiredTiger, Inc.
 *	All rights reserved.
 *
 * See the file LICENSE for redistribution information.
 */

#include "wt_internal.h"

static int __snapshot_process(WT_SESSION_IMPL *, WT_BLOCK *, WT_SNAPSHOT *);
static int __snapshot_string(
	WT_SESSION_IMPL *, WT_BLOCK *, const uint8_t *, WT_ITEM *);
static int __snapshot_update(WT_SESSION_IMPL *,
	WT_BLOCK *, WT_SNAPSHOT *, WT_BLOCK_SNAPSHOT *, uint64_t, int);

/*
 * __wt_block_snap_init --
 *	Initialize a snapshot structure.
 */
int
__wt_block_snap_init(WT_SESSION_IMPL *session,
    WT_BLOCK *block, WT_BLOCK_SNAPSHOT *si, int is_live)
{
	WT_DECL_RET;

	/*
	 * If we're loading a new live snapshot, there shouldn't be one already
	 * loaded.  The btree engine should prevent this from ever happening,
	 * but paranoia is a healthy thing.
	 */
	if (is_live) {
		__wt_spin_lock(session, &block->live_lock);
		if (block->live_load)
			ret = EINVAL;
		else
			block->live_load = 1;
		__wt_spin_unlock(session, &block->live_lock);
		if (ret)
			WT_RET_MSG(session, EINVAL, "snapshot already loaded");
	}

	memset(si, 0, sizeof(*si));

	si->root_offset = WT_BLOCK_INVALID_OFFSET;

	si->alloc.name = "alloc";
	si->alloc.offset = WT_BLOCK_INVALID_OFFSET;

	si->avail.name = "avail";
	si->avail.offset = WT_BLOCK_INVALID_OFFSET;

	si->discard.name = "discard";
	si->discard.offset = WT_BLOCK_INVALID_OFFSET;

	si->file_size = WT_BLOCK_DESC_SECTOR;

	return (0);
}

/*
 * __wt_block_snapshot_load --
 *	Load a snapshot.
 */
int
__wt_block_snapshot_load(WT_SESSION_IMPL *session,
    WT_BLOCK *block, WT_ITEM *dsk, const uint8_t *addr, uint32_t addr_size,
    int readonly)
{
	WT_BLOCK_SNAPSHOT *si;
	WT_DECL_RET;
	WT_ITEM *tmp;

	WT_UNUSED(addr_size);

	tmp = NULL;

	/*
	 * Sometimes we don't find a root page (we weren't given a snapshot,
	 * or the referenced snapshot was empty).  In that case we return a
	 * root page size of 0.  Set that up now.
	 */
	dsk->size = 0;

	si = &block->live;
	WT_RET(__wt_block_snap_init(session, block, si, 1));

	if (WT_VERBOSE_ISSET(session, snapshot)) {
		if (addr != NULL) {
			WT_ERR(__wt_scr_alloc(session, 0, &tmp));
			WT_ERR(__snapshot_string(session, block, addr, tmp));
		}
		WT_VERBOSE_ERR(session, snapshot,
		    "%s: load-snapshot: %s", block->name,
		    addr == NULL ? "[Empty]" : (char *)tmp->data);
	}

<<<<<<< HEAD
	/* If not loading a snapshot from disk, we're done. */
	if (addr == NULL || addr_size == 0)
		return (0);
=======
	si = &block->live;
	WT_RET(__wt_block_snap_init(session, block, si, 1));
>>>>>>> b91c42af

	/* Crack the snapshot cookie. */
	if (addr != NULL)
		WT_ERR(__wt_block_buffer_to_snapshot(session, block, addr, si));

	/* Verify sets up next. */
	if (block->verify)
		WT_ERR(__wt_verify_snap_load(session, block, si));

	/* Read, and optionally verify, any root page. */
	if (si->root_offset != WT_BLOCK_INVALID_OFFSET) {
		WT_ERR(__wt_block_read_off(session, block,
		    dsk, si->root_offset, si->root_size, si->root_cksum));
		if (block->verify) {
			if (tmp == NULL) {
				WT_ERR(__wt_scr_alloc(session, 0, &tmp));
				WT_ERR(__snapshot_string(
				    session, block, addr, tmp));
			}
			WT_ERR(
			    __wt_verify_dsk(session, (char *)tmp->data, dsk));
		}
	}

	/*
	 * Rolling a snapshot forward requires the avail list, the blocks from
	 * which we can allocate.
	 */
	if (!readonly)
		WT_ERR(__wt_block_extlist_read(session, block, &si->avail));

	/*
	 * If the snapshot can be written, that means anything written after
	 * the snapshot is no longer interesting.  Truncate the file.
	 */
	if (!readonly) {
<<<<<<< HEAD
		WT_VERBOSE_ERR(session, snapshot,
		    "snapshot truncates file to %" PRIuMAX,
		    (uintmax_t)si->file_size);
=======
		WT_VERBOSE(session, snapshot,
		    "truncate file to %" PRIuMAX, (uintmax_t)si->file_size);
>>>>>>> b91c42af
		WT_ERR(__wt_ftruncate(session, block->fh, si->file_size));
	}

	if (0) {
err:		(void)__wt_block_snapshot_unload(session, block);
	}

	__wt_scr_free(&tmp);
	return (ret);
}

/*
 * __wt_block_snapshot_unload --
 *	Unload a snapshot.
 */
int
__wt_block_snapshot_unload(WT_SESSION_IMPL *session, WT_BLOCK *block)
{
	WT_BLOCK_SNAPSHOT *si;
	WT_DECL_RET;

	WT_VERBOSE_RETVAL(
	    session, snapshot, ret, "%s: unload snapshot", block->name);

	si = &block->live;

	/* Verify cleanup. */
	if (block->verify)
		WT_TRET(__wt_verify_snap_unload(session, block, si));

	/* Discard the extent lists. */
	__wt_block_extlist_free(session, &si->alloc);
	__wt_block_extlist_free(session, &si->avail);
	__wt_block_extlist_free(session, &si->discard);

	block->live_load = 0;

	return (ret);
}

/*
 * __wt_block_snapshot --
 *	Create a new snapshot.
 */
int
__wt_block_snapshot(WT_SESSION_IMPL *session,
    WT_BLOCK *block, WT_ITEM *buf, WT_SNAPSHOT *snapbase)
{
	WT_BLOCK_SNAPSHOT *si;

	si = &block->live;
	si->version = WT_BM_SNAPSHOT_VERSION;

	/*
	 * Write the root page: it's possible for there to be a snapshot of
	 * an empty tree, in which case, we store an illegal root offset.
	 *
	 * XXX
	 * We happen to know that snapshots are single-threaded above us in
	 * the btree engine.  That's probably something we want to guarantee
	 * for any WiredTiger block manager.
	 */
	if (buf == NULL) {
		si->root_offset = WT_BLOCK_INVALID_OFFSET;
		si->root_size = si->root_cksum = 0;
	} else
		WT_RET(__wt_block_write_off(session, block, buf,
		    &si->root_offset, &si->root_size, &si->root_cksum, 0));

	/* Process the list of snapshots, deleting and updating as required. */
	WT_RET(__snapshot_process(session, block, snapbase));

	/*
	 * Snapshots have to hit disk (it would be reasonable to configure for
	 * lazy snapshots, but we don't support them yet).  Regardless, we're
	 * not holding any locks, other writers can proceed while we wait.
	 */
	if (!F_ISSET(S2C(session), WT_CONN_NOSYNC))
		WT_RET(__wt_fsync(session, block->fh));

	return (0);
}

/*
 * __snapshot_extlist_fblocks --
 *	If an extent list was read from disk, free its space to the live avail
 * list.
 */
static inline int
__snapshot_extlist_fblocks(
    WT_SESSION_IMPL *session, WT_BLOCK *block, WT_EXTLIST *el)
{
	if (el->offset == WT_BLOCK_INVALID_OFFSET)
		return (0);
	return (__wt_block_insert_ext(
	    session, &block->live.avail, el->offset, el->size));
}

/*
 * __snapshot_process --
 *	Process the list of snapshots.
 */
static int
__snapshot_process(
    WT_SESSION_IMPL *session, WT_BLOCK *block, WT_SNAPSHOT *snapbase)
{
	WT_BLOCK_SNAPSHOT *a, *b, *si;
	WT_DECL_RET;
	WT_ITEM *tmp;
	WT_SNAPSHOT *snap;
	uint64_t snapshot_size;
	int deleting, locked;

	tmp = NULL;
	locked = 0;

	/*
	 * We've allocated our last page, update the snapshot size.  We need to
	 * calculate the live system's snapshot size before reading and merging
	 * snapshot allocation and discard information from the snapshots we're
	 * deleting, those operations will change the underlying byte counts.
	 */
	si = &block->live;
	snapshot_size = si->snapshot_size;
	snapshot_size += si->alloc.bytes;
	snapshot_size -= si->discard.bytes;

	/*
	 * To delete a snapshot, we'll need snapshot information for it, and we
	 * have to read that from the disk.
	 */
	deleting = 0;
	WT_SNAPSHOT_FOREACH(snapbase, snap) {
		/*
		 * To delete a snapshot, we'll need snapshot information for it
		 * and the subsequent snapshot.  The test is tricky, we have to
		 * load the current snapshot's information if it's marked for
		 * deletion, or if it follows a snapshot marked for deletion,
		 * where the boundary cases are the first snapshot in the list
		 * and the last snapshot in the list: if we're deleting the last
		 * snapshot in the list, there's no next snapshot, the snapshot
		 * will be merged into the live tree.
		 */
		if (!F_ISSET(snap, WT_SNAP_DELETE) &&
		    (snap == snapbase ||
		    F_ISSET(snap, WT_SNAP_ADD) ||
		    !F_ISSET(snap - 1, WT_SNAP_DELETE)))
			continue;
		deleting = 1;

		/*
		 * Allocate a snapshot structure, crack the cookie and read the
		 * snapshot's extent lists.
		 *
		 * Ignore the avail list: snapshot avail lists are only useful
		 * if we are rolling forward from the particular snapshot and
		 * they represent our best understanding of what blocks can be
		 * allocated.  If we are not operating on the live snapshot,
		 * subsequent snapshots might have allocated those blocks, and
		 * the avail list is useless.  We don't discard it, because it
		 * is useful as part of verification, but we don't re-write it
		 * either.
		 */
		WT_ERR(__wt_calloc(
		    session, 1, sizeof(WT_BLOCK_SNAPSHOT), &snap->bpriv));
		si = snap->bpriv;
		WT_ERR(__wt_block_snap_init(session, block, si, 0));
		WT_ERR(__wt_block_buffer_to_snapshot(
		    session, block, snap->raw.data, si));
		WT_ERR(__wt_block_extlist_read(session, block, &si->alloc));
		WT_ERR(__wt_block_extlist_read(session, block, &si->discard));
	}

	/*
	 * Hold a lock so the live extent lists and the file size can't change
	 * underneath us.  I suspect we'll tighten this if snapshots take too
	 * much time away from real work: we read historic snapshot information
	 * without a lock, but we could also merge and re-write the delete
	 * snapshot information without a lock, except for ranges merged into
	 * the live tree.
	 */
	__wt_spin_lock(session, &block->live_lock);
	locked = 1;

	/* Skip the additional processing if we aren't deleting snapshots. */
	if (!deleting)
		goto live_update;

	/*
	 * Delete any no-longer-needed snapshots: we do this first as it frees
	 * blocks to the live lists, and the freed blocks will then be included
	 * when writing the live extent lists.
	 */
	WT_SNAPSHOT_FOREACH(snapbase, snap) {
		if (!F_ISSET(snap, WT_SNAP_DELETE))
			continue;

		if (WT_VERBOSE_ISSET(session, snapshot)) {
			WT_ERR(__wt_scr_alloc(session, 0, &tmp));
			WT_ERR(__snapshot_string(
			    session, block, snap->raw.data, tmp));
			WT_VERBOSE_ERR(session, snapshot,
			    "%s: delete-snapshot: %s: %s",
			    block->name, snap->name, (char *)tmp->data);
		}

		/*
		 * Set the from/to snapshot structures, where the "to" value
		 * may be the live tree.
		 */
		a = snap->bpriv;
		if (F_ISSET(snap + 1, WT_SNAP_ADD))
			b = &block->live;
		else
			b = (snap + 1)->bpriv;

		/*
		 * Free the root page: there's nothing special about this free,
		 * the root page is allocated using normal rules, that is, it
		 * may have been taken from the avail list, and was entered on
		 * the live system's alloc list at that time.  We free it into
		 * the snapshot's discard list, however, not the live system's
		 * list because it appears on the snapshot's alloc list and so
		 * must be paired in the snapshot.
		 */
		if (a->root_offset != WT_BLOCK_INVALID_OFFSET)
			WT_ERR(__wt_block_insert_ext(session,
			    &a->discard, a->root_offset, a->root_size));

		/*
		 * Free the blocks used to hold the "from" snapshot's extent
		 * lists directly to the live system's avail list, they were
		 * never on any alloc list.   Include the "from" snapshot's
		 * avail list, it's going away.
		 */
		WT_RET(__snapshot_extlist_fblocks(session, block, &a->alloc));
		WT_RET(__snapshot_extlist_fblocks(session, block, &a->avail));
		WT_RET(__snapshot_extlist_fblocks(session, block, &a->discard));

		/*
		 * Roll the "from" alloc and discard extent lists into the "to"
		 * snapshot's lists.
		 */
		if (a->alloc.entries != 0)
			WT_ERR(__wt_block_extlist_merge(
			    session, &a->alloc, &b->alloc));
		if (a->discard.entries != 0)
			WT_ERR(__wt_block_extlist_merge(
			    session, &a->discard, &b->discard));

		/*
		 * If the "to" snapshot is also being deleted, we're done with
		 * it, it's merged into some other snapshot in the next loop.
		 * This means the extent lists may aggregate over a number of
		 * snapshots, but that's OK, they're disjoint sets of ranges.
		 */
		if (F_ISSET(snap + 1, WT_SNAP_DELETE))
			continue;

		/*
		 * Check for blocks we can re-use: any place the "to" snapshot's
		 * allocate and discard lists overlap is fair game: if a range
		 * appears on both lists, move it to the live system's available
		 * list, it can be re-used.
		 */
		WT_ERR(__wt_block_extlist_overlap(session, block, b));

		/*
		 * If we're updating the live system's information, we're done.
		 */
		if (F_ISSET(snap + 1, WT_SNAP_ADD))
			continue;

		/*
		 * We have to write the "to" snapshot's extent lists out in new
		 * blocks, and update its cookie.
		 *
		 * Free the blocks used to hold the "to" snapshot's extent lists
		 * directly to the live system's avail list, they were never on
		 * any alloc list.  Do not include the "to" snapshot's avail
		 * list, it's not changing.
		 */
		WT_RET(__snapshot_extlist_fblocks(session, block, &b->alloc));
		WT_RET(__snapshot_extlist_fblocks(session, block, &b->discard));

		F_SET(snap + 1, WT_SNAP_UPDATE);
	}

	/* Update snapshots marked for update. */
	WT_SNAPSHOT_FOREACH(snapbase, snap)
		if (F_ISSET(snap, WT_SNAP_UPDATE)) {
			WT_ASSERT(session,
			    !F_ISSET(snap, WT_SNAP_ADD));
			WT_ERR(__snapshot_update(
			    session, block, snap, snap->bpriv, 0, 0));
		}

live_update:
	si = &block->live;

	/* Truncate the file if that's possible. */
	WT_RET(__wt_block_extlist_truncate(session, block, &si->avail));

	/* Update the final, added snapshot based on the live system. */
	WT_SNAPSHOT_FOREACH(snapbase, snap)
		if (F_ISSET(snap, WT_SNAP_ADD)) {
			WT_ERR(__snapshot_update(
			    session, block, snap, si, snapshot_size, 1));

			/*
			 * XXX
			 * Our caller wants two pieces of information: the time
			 * the snapshot was taken and the final snapshot size.
			 * This violates layering but the alternative is a call
			 * for the btree layer to crack the snapshot cookie into
			 * its components, and that's a fair amount of work.
			 * (We could just read the system time in the session
			 * layer when updating the metadata file, but that won't
			 * work for the snapshot size, and so we do both here.
			 */
			snap->snapshot_size = si->snapshot_size;
			WT_ERR(__wt_epoch(session, &snap->sec, NULL));
		}

	/*
	 * Discard the live system's alloc and discard extent lists, leave the
	 * avail list alone.
	 */
	__wt_block_extlist_free(session, &si->alloc);
	__wt_block_extlist_free(session, &si->discard);

#ifdef HAVE_DIAGNOSTIC
	/*
	 * The first snapshot in the system should always have an empty discard
	 * list.  If we've read that snapshot and/or created it, check.
	 */
	WT_SNAPSHOT_FOREACH(snapbase, snap)
		if (!F_ISSET(snap, WT_SNAP_DELETE))
			break;
	if ((a = snap->bpriv) == NULL)
		a = &block->live;
	if (a->discard.entries != 0) {
		__wt_errx(session,
		    "snapshot incorrectly has blocks on the discard list");
		WT_ERR(WT_ERROR);
	}
#endif

err:	if (locked)
		__wt_spin_unlock(session, &block->live_lock);

	/* Discard any snapshot information we loaded, we no longer need it. */
	WT_SNAPSHOT_FOREACH(snapbase, snap)
		if ((si = snap->bpriv) != NULL) {
			__wt_block_extlist_free(session, &si->alloc);
			__wt_block_extlist_free(session, &si->avail);
			__wt_block_extlist_free(session, &si->discard);
		}

	__wt_scr_free(&tmp);
	return (ret);
}

/*
 * __snapshot_update --
 *	Update a snapshot.
 */
static int
__snapshot_update(
    WT_SESSION_IMPL *session, WT_BLOCK *block, WT_SNAPSHOT *snap,
    WT_BLOCK_SNAPSHOT *si, uint64_t snapshot_size, int is_live)
{
	WT_DECL_RET;
	WT_ITEM *tmp;
	uint8_t *endp;

	tmp = NULL;

#ifdef HAVE_DIAGNOSTIC
	/* Check the extent list combinations for overlaps. */
	WT_RET(__wt_block_extlist_check(session, &si->alloc, &si->avail));
	WT_RET(__wt_block_extlist_check(session, &si->discard, &si->avail));
	WT_RET(__wt_block_extlist_check(session, &si->alloc, &si->discard));
#endif
	/*
	 * Write the snapshot's extent lists; we only write an avail list for
	 * the live system, other snapshot's avail lists are static and never
	 * change.
	 */
	WT_RET(__wt_block_extlist_write(session, block, &si->alloc));
	if (is_live)
		WT_RET(__wt_block_extlist_write(session, block, &si->avail));
	WT_RET(__wt_block_extlist_write(session, block, &si->discard));

	/*
	 * Set the file size for the live system.
	 *
	 * XXX
	 * We do NOT set the file size when re-writing snapshots because we want
	 * to test the snapshot's blocks against a reasonable maximum file size
	 * during verification.  This is not good: imagine a snapshot appearing
	 * early in the file, re-written, and then the snapshot requires blocks
	 * at the end of the file, blocks after the listed file size.  If the
	 * application opens that snapshot for writing (discarding subsequent
	 * snapshots), we would truncate the file to the early chunk, discarding
	 * the re-written snapshot information.  The alternative, updating the
	 * file size has it's own problems, in that case we'd work correctly,
	 * but we'd lose all of the blocks between the original snapshot and
	 * the re-written snapshot.  Currently, there's no API to roll-forward
	 * intermediate snapshots, if there ever is, this will need to be fixed.
	 */
	if (is_live)
		WT_RET(__wt_filesize(session, block->fh, &si->file_size));

	/* Set the snapshot size for the live system. */
	if (is_live)
		si->snapshot_size = snapshot_size;

	/*
	 * Copy the snapshot information into the snapshot array's address
	 * cookie.
	 */
	WT_RET(__wt_buf_init(session, &snap->raw, WT_BTREE_MAX_ADDR_COOKIE));
	endp = snap->raw.mem;
	WT_RET(__wt_block_snapshot_to_buffer(session, block, &endp, si));
	snap->raw.size = WT_PTRDIFF32(endp, snap->raw.mem);

	if (WT_VERBOSE_ISSET(session, snapshot)) {
		WT_RET(__wt_scr_alloc(session, 0, &tmp));
		WT_ERR(__snapshot_string(session, block, snap->raw.data, tmp));
		WT_VERBOSE_ERR(session, snapshot,
		    "%s: create-snapshot: %s: %s",
		    block->name, snap->name, (char *)tmp->data);
	}

err:	__wt_scr_free(&tmp);
	return (ret);
}

/*
 * __snapshot_string --
 *	Return a printable string representation of a snapshot address cookie.
 */
static int
__snapshot_string(WT_SESSION_IMPL *session,
    WT_BLOCK *block, const uint8_t *addr, WT_ITEM *buf)
{
	WT_BLOCK_SNAPSHOT *si, _si;

	/* Initialize the snapshot, crack the cookie. */
	si = &_si;
	WT_RET(__wt_block_snap_init(session, block, si, 0));
	WT_RET(__wt_block_buffer_to_snapshot(session, block, addr, si));

	WT_RET(__wt_buf_fmt(session, buf,
	    "version=%d",
	    si->version));
	if (si->root_offset == WT_BLOCK_INVALID_OFFSET)
		WT_RET(__wt_buf_catfmt(session, buf, ", root=[Empty]"));
	else
		WT_RET(__wt_buf_catfmt(session, buf,
		    ", root=[%"
		    PRIuMAX "-%" PRIuMAX ", %" PRIu32 ", %" PRIu32 "]",
		    (uintmax_t)si->root_offset,
		    (uintmax_t)(si->root_offset + si->root_size),
		    si->root_size, si->root_cksum));
	if (si->alloc.offset == WT_BLOCK_INVALID_OFFSET)
		WT_RET(__wt_buf_catfmt(session, buf, ", alloc=[Empty]"));
	else
		WT_RET(__wt_buf_catfmt(session, buf,
		    ", alloc=[%"
		    PRIuMAX "-%" PRIuMAX ", %" PRIu32 ", %" PRIu32 "]",
		    (uintmax_t)si->alloc.offset,
		    (uintmax_t)(si->alloc.offset + si->alloc.size),
		    si->alloc.size, si->alloc.cksum));
	if (si->avail.offset == WT_BLOCK_INVALID_OFFSET)
		WT_RET(__wt_buf_catfmt(session, buf, ", avail=[Empty]"));
	else
		WT_RET(__wt_buf_catfmt(session, buf,
		    ", avail=[%"
		    PRIuMAX "-%" PRIuMAX ", %" PRIu32 ", %" PRIu32 "]",
		    (uintmax_t)si->avail.offset,
		    (uintmax_t)(si->avail.offset + si->avail.size),
		    si->avail.size, si->avail.cksum));
	if (si->discard.offset == WT_BLOCK_INVALID_OFFSET)
		WT_RET(__wt_buf_catfmt(session, buf, ", discard=[Empty]"));
	else
		WT_RET(__wt_buf_catfmt(session, buf,
		    ", discard=[%"
		    PRIuMAX "-%" PRIuMAX ", %" PRIu32 ", %" PRIu32 "]",
		    (uintmax_t)si->discard.offset,
		    (uintmax_t)(si->discard.offset + si->discard.size),
		    si->discard.size, si->discard.cksum));
	WT_RET(__wt_buf_catfmt(session, buf,
	    ", file size=%" PRIuMAX
	    ", write generation=%" PRIu64,
	    (uintmax_t)si->file_size,
	    si->write_gen));

	return (0);
}<|MERGE_RESOLUTION|>--- conflicted
+++ resolved
@@ -94,14 +94,9 @@
 		    addr == NULL ? "[Empty]" : (char *)tmp->data);
 	}
 
-<<<<<<< HEAD
 	/* If not loading a snapshot from disk, we're done. */
 	if (addr == NULL || addr_size == 0)
 		return (0);
-=======
-	si = &block->live;
-	WT_RET(__wt_block_snap_init(session, block, si, 1));
->>>>>>> b91c42af
 
 	/* Crack the snapshot cookie. */
 	if (addr != NULL)
@@ -138,14 +133,8 @@
 	 * the snapshot is no longer interesting.  Truncate the file.
 	 */
 	if (!readonly) {
-<<<<<<< HEAD
 		WT_VERBOSE_ERR(session, snapshot,
-		    "snapshot truncates file to %" PRIuMAX,
-		    (uintmax_t)si->file_size);
-=======
-		WT_VERBOSE(session, snapshot,
 		    "truncate file to %" PRIuMAX, (uintmax_t)si->file_size);
->>>>>>> b91c42af
 		WT_ERR(__wt_ftruncate(session, block->fh, si->file_size));
 	}
 
