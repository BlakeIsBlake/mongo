/*! @page tuning Performance Tuning

<<<<<<< HEAD
@section cache_size Cache size
=======
@section tuning_cache_size Cache size
>>>>>>> 405733d1

The cache size for the database is configurable by setting the \c
cache_size configuration string when calling the ::wiredtiger_open
function.

The effectiveness of the cache can be measured by reviewing the page
eviction statistics for the database.

An example of setting a cache size to 500MB:

@snippet ex_config.c configure cache size

<<<<<<< HEAD
@section cache_resident Cache resident objects

Cache resident objects (objects never considered for the purposes of
cache eviction), can be configured with the WT_SESSION::create
"cache_resident" configuration string.

Configuring a cache resident object has two effects: first, once the
object's page have been instantiated in memory, no further I/O cost is
ever paid for object access, minimizing potential latency.  Second,
in-memory objects can be accessed faster than objects tracked for
potential eviction, and applications able to guarantee sufficient memory
that an object need never be evicted can significantly increase their
performance.

An example of configuring a cache-resident object:

@snippet ex_all.c Create a cache-resident object

@section page Page and overflow sizes
=======
@section tuning_page_size  Page and overflow sizes
>>>>>>> 405733d1

There are four page and item size configuration values: \c internal_page_max,
\c internal_item_max, \c leaf_page_max and \c leaf_item_max.  All four should
be specified to the WT_SESSION::create method, that is, they are configurable
on a per-file basis.

The \c internal_page_max and \c leaf_page_max configuration values specify
the maximum size for Btree internal and leaf pages.  That is, when an
internal or leaf page reaches the specified size, it splits into two pages.
Generally, internal pages should be sized to fit into the system's L1 or L2
caches in order to minimize cache misses when searching the tree, while leaf
pages should be sized to maximize I/O performance (if reading from disk is
necessary, it is usually desirable to read a large amount of data, assuming
some locality of reference in the application's access pattern).

The \c internal_item_max and \c leaf_item_max configuration values specify
the maximum size at which an object will be stored on-page.  Larger items
will be stored separately in the file from the page where the item logically
appears.  Referencing overflow items is more expensive than referencing
on-page items, requiring additional I/O if the object is not already cached.
For this reason, it is important to avoid creating large numbers of overflow
items that are repeatedly referenced, and the maximum item size should
probably be increased if many overflow items are being created.  Because
pages must be large enough to store any item that is not an overflow item,
increasing the size of the overflow items may also require increasing the
page sizes.

With respect to compression, page and item sizes do not necessarily reflect
the actual size of the page or item on disk, if block compression has been
configured.  Block compression in WiredTiger happens within the disk I/O
subsystem, and so a page might split even if subsequent compression would
result in a resulting page size that would be small enough to leave as a
single page.  In other words, page and overflow sizes are based on in-memory
sizes, not disk sizes.

There are two other, related configuration values, also settable by the
WT_SESSION::create method.  They are \c allocation_size, and \c split_pct.

The \c allocation_size configuration value is the underlying unit of
allocation for the file.  As the unit of file allocation, it has two
effects: first, it limits the ultimate size of the file, and second, it
determines how much space is wasted when storing overflow items.

By limiting the size of the file, the allocation size limits the amount
of data that can be stored in a file.  For example, if the allocation
size is set to the minimum possible (512B), the maximum file size is
2TB, that is, attempts to allocate new file blocks will fail when the
file reaches 2TB in size.  If the allocation size is set to the maximum
possible (512MB), the maximum file size is 2EB.

The unit of allocation also determines how much space is wasted when
storing overflow items.  For example, if the allocation size were set
to the minimum value of 512B, an overflow item of 1100 bytes would
require 3 allocation sized file units, or 1536 bytes, wasting almost 500
bytes.  For this reason, as the allocation size increases, page sizes
and overflow item sizes will likely increase as well, to ensure that
significant space isn't wasted by overflow items.

The last configuration value is \c split_pct, which configures the size
of a split page.  When a page grows sufficiently large that it must be
split, the newly split page's size is \c split_pct percent of the
maximum page size.  This value should be selected to avoid creating a
large number of tiny pages or repeatedly splitting whenever new entries
are inserted.  For example, if the maximum page size is 1MB, a \c
split_pct value of 10% would potentially result in creating a large
number of 100KB pages, which may not be optimal for future I/O.   Or, if
the maximum page size is 1MB, a \c split_pct value of 90% would
potentially result in repeatedly splitting pages as the split pages grow
to 1MB over and over.  The default value for \c split_pct is 75%,
intended to keep large pages relatively large, while still giving split
pages room to grow.

An example of configuring page sizes:

@snippet ex_file.c file create

@section tuning_memory_allocation Memory allocation

I/O intensive threaded applications, where the working set does not fit
into the available cache, can be dominated by memory allocation because
the WiredTiger engine has to free and re-allocate memory as part of many
queries.  Replacing the system's malloc implementation with one that has
better threaded performance (for example, Google's
<a href="http://goog-perftools.sourceforge.net/doc/tcmalloc.html">tcmalloc</a>,
or <a href="http://www.canonware.com/jemalloc">jemalloc</a>),
can dramatically improve throughput.

@section tuning_checksums Checksums

WiredTiger configures checksums on file reads and writes, by default.
In read-only applications, or when file compression provides any
necessary checksum functionality, or when using backing storage systems
where blocks require no validation, performance can be increased by
turning off checksum support when calling the WT_SESSION::create method.

@section tuning_statistics Performance monitoring with statistics

WiredTiger maintains a variety of statistics that can be read with a
cursor.  The statistics are at two levels: per-database statistics and
per-underlying file statistics.  The database statistics are the
default; the underlying file statistics are available by specifying the
appropriate uri.

The following is an example of printing run-time statistics about the
WiredTiger engine:

@snippet ex_stat.c statistics database function

The following is an example of printing statistics about an underlying
file:

@snippet ex_stat.c statistics file function

Both examples can use a common display routine that iterates through the
statistics until the cursor returns the end of the list.

@snippet ex_stat.c statistics display function

Note the raw value of the statistic is available from the \c value
field, as well as a printable string version of the value.

 */<|MERGE_RESOLUTION|>--- conflicted
+++ resolved
@@ -1,10 +1,6 @@
 /*! @page tuning Performance Tuning
 
-<<<<<<< HEAD
-@section cache_size Cache size
-=======
 @section tuning_cache_size Cache size
->>>>>>> 405733d1
 
 The cache size for the database is configurable by setting the \c
 cache_size configuration string when calling the ::wiredtiger_open
@@ -17,8 +13,7 @@
 
 @snippet ex_config.c configure cache size
 
-<<<<<<< HEAD
-@section cache_resident Cache resident objects
+@section tuning_cache_resident Cache resident objects
 
 Cache resident objects (objects never considered for the purposes of
 cache eviction), can be configured with the WT_SESSION::create
@@ -36,10 +31,7 @@
 
 @snippet ex_all.c Create a cache-resident object
 
-@section page Page and overflow sizes
-=======
 @section tuning_page_size  Page and overflow sizes
->>>>>>> 405733d1
 
 There are four page and item size configuration values: \c internal_page_max,
 \c internal_item_max, \c leaf_page_max and \c leaf_item_max.  All four should
